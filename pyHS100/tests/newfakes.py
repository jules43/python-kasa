import logging
import re

from voluptuous import REMOVE_EXTRA, All, Any, Coerce, Invalid, Optional, Range, Schema

<<<<<<< HEAD
=======
from .. import SmartDeviceException
>>>>>>> b5e585e1
from ..protocol import TPLinkSmartHomeProtocol

_LOGGER = logging.getLogger(__name__)


def check_int_bool(x):
    if x != 0 and x != 1:
        raise Invalid(x)
    return x


def check_mac(x):
    if re.match("[0-9a-f]{2}([-:])[0-9a-f]{2}(\\1[0-9a-f]{2}){4}$", x.lower()):
        return x
    raise Invalid(x)


def check_mode(x):
    if x in ["schedule", "none", "count_down"]:
        return x

    raise Invalid("invalid mode {}".format(x))


def lb_dev_state(x):
    if x in ["normal"]:
        return x

    raise Invalid("Invalid dev_state {}".format(x))


TZ_SCHEMA = Schema(
    {"zone_str": str, "dst_offset": int, "index": All(int, Range(min=0)), "tz_str": str}
)

CURRENT_CONSUMPTION_SCHEMA = Schema(
    Any(
        {
            "voltage": Any(All(float, Range(min=0, max=300)), None),
            "power": Any(Coerce(float, Range(min=0)), None),
            "total": Any(Coerce(float, Range(min=0)), None),
            "current": Any(All(float, Range(min=0)), None),
            "voltage_mv": Any(
                All(float, Range(min=0, max=300000)), int, None
            ),  # TODO can this be int?
            "power_mw": Any(Coerce(float, Range(min=0)), None),
            "total_wh": Any(Coerce(float, Range(min=0)), None),
            "current_ma": Any(
                All(float, Range(min=0)), int, None
            ),  # TODO can this be int?
        },
        None,
    )
)

# these schemas should go to the mainlib as
# they can be useful when adding support for new features/devices
# as well as to check that faked devices are operating properly.
PLUG_SCHEMA = Schema(
    {
        "active_mode": check_mode,
        "alias": str,
        "dev_name": str,
        "deviceId": str,
        "feature": str,
        "fwId": str,
        "hwId": str,
        "hw_ver": str,
        "icon_hash": str,
        "led_off": check_int_bool,
        "latitude": Any(All(float, Range(min=-90, max=90)), None),
        "latitude_i": Any(All(float, Range(min=-90, max=90)), None),
        "longitude": Any(All(float, Range(min=-180, max=180)), None),
        "longitude_i": Any(All(float, Range(min=-180, max=180)), None),
        "mac": check_mac,
        "model": str,
        "oemId": str,
        "on_time": int,
        "relay_state": int,
        "rssi": Any(int, None),  # rssi can also be positive, see #54
        "sw_ver": str,
        "type": str,
        "mic_type": str,
        "updating": check_int_bool,
        # these are available on hs220
        "brightness": int,
        "preferred_state": [
            {"brightness": All(int, Range(min=0, max=100)), "index": int}
        ],
        "next_action": {"type": int},
        "child_num": Optional(Any(None, int)),  # TODO fix hs300 checks
        "children": Optional(list),  # TODO fix hs300
        # TODO some tplink simulator entries contain invalid (mic_mac, _i variants for lat/lon)
        # Therefore we add REMOVE_EXTRA..
        # "INVALIDmac": Optional,
        # "INVALIDlatitude": Optional,
        # "INVALIDlongitude": Optional,
    },
    extra=REMOVE_EXTRA,
)

BULB_SCHEMA = PLUG_SCHEMA.extend(
    {
        "ctrl_protocols": Optional(dict),
        "description": Optional(str),  # TODO: LBxxx similar to dev_name
        "dev_state": lb_dev_state,
        "disco_ver": str,
        "heapsize": int,
        "is_color": check_int_bool,
        "is_dimmable": check_int_bool,
        "is_factory": bool,
        "is_variable_color_temp": check_int_bool,
        "light_state": {
            "brightness": All(int, Range(min=0, max=100)),
            "color_temp": int,
            "hue": All(int, Range(min=0, max=255)),
            "mode": str,
            "on_off": check_int_bool,
            "saturation": All(int, Range(min=0, max=255)),
            "dft_on_state": Optional(
                {
                    "brightness": All(int, Range(min=0, max=100)),
                    "color_temp": All(int, Range(min=2700, max=9000)),
                    "hue": All(int, Range(min=0, max=255)),
                    "mode": str,
                    "saturation": All(int, Range(min=0, max=255)),
                }
            ),
            "err_code": int,
        },
        "preferred_state": [
            {
                "brightness": All(int, Range(min=0, max=100)),
                "color_temp": int,
                "hue": All(int, Range(min=0, max=255)),
                "index": int,
                "saturation": All(int, Range(min=0, max=255)),
            }
        ],
    }
)


def get_realtime(obj, x, *args):
    return {
        "current": 0.268587,
        "voltage": 125.836131,
        "power": 33.495623,
        "total": 0.199000,
    }


def get_monthstat(obj, x, *args):
    if x["year"] < 2016:
        return {"month_list": []}

    return {
        "month_list": [
            {"year": 2016, "month": 11, "energy": 1.089000},
            {"year": 2016, "month": 12, "energy": 1.582000},
        ]
    }


def get_daystat(obj, x, *args):
    if x["year"] < 2016:
        return {"day_list": []}

    return {
        "day_list": [
            {"year": 2016, "month": 11, "day": 24, "energy": 0.026000},
            {"year": 2016, "month": 11, "day": 25, "energy": 0.109000},
        ]
    }


emeter_support = {
    "get_realtime": get_realtime,
    "get_monthstat": get_monthstat,
    "get_daystat": get_daystat,
}


def get_realtime_units(obj, x, *args):
    return {"power_mw": 10800}


def get_monthstat_units(obj, x, *args):
    if x["year"] < 2016:
        return {"month_list": []}

    return {
        "month_list": [
            {"year": 2016, "month": 11, "energy_wh": 32},
            {"year": 2016, "month": 12, "energy_wh": 16},
        ]
    }


def get_daystat_units(obj, x, *args):
    if x["year"] < 2016:
        return {"day_list": []}

    return {
        "day_list": [
            {"year": 2016, "month": 11, "day": 24, "energy_wh": 20},
            {"year": 2016, "month": 11, "day": 25, "energy_wh": 32},
        ]
    }


emeter_units_support = {
    "get_realtime": get_realtime_units,
    "get_monthstat": get_monthstat_units,
    "get_daystat": get_daystat_units,
}


emeter_commands = {
    "emeter": emeter_support,
    "smartlife.iot.common.emeter": emeter_units_support,
}


def error(target, cmd="no-command", msg="default msg"):
    return {target: {cmd: {"err_code": -1323, "msg": msg}}}


def success(target, cmd, res):
    if res:
        res.update({"err_code": 0})
    else:
        res = {"err_code": 0}
    return {target: {cmd: res}}


class FakeTransportProtocol(TPLinkSmartHomeProtocol):
    def __init__(self, info, invalid=False):
        # TODO remove invalid when removing the old tests.
        proto = FakeTransportProtocol.baseproto
        for target in info:
            # print("target %s" % target)
            for cmd in info[target]:
                # print("initializing tgt %s cmd %s" % (target, cmd))
                proto[target][cmd] = info[target][cmd]
        # if we have emeter support, check for it
        for module in ["emeter", "smartlife.iot.common.emeter"]:
            if module not in info:
                # TODO required for old tests
                continue
            if "get_realtime" in info[module]:
                get_realtime_res = info[module]["get_realtime"]
                # TODO remove when removing old tests
                if callable(get_realtime_res):
                    get_realtime_res = get_realtime_res()
                if (
                    "err_code" not in get_realtime_res
                    or not get_realtime_res["err_code"]
                ):
                    proto[module] = emeter_commands[module]
        self.proto = proto

    def set_alias(self, x, child_ids=[]):
        _LOGGER.debug("Setting alias to %s, child_ids: %s", x["alias"], child_ids)
        if child_ids:
            for child in self.proto["system"]["get_sysinfo"]["children"]:
                if child["id"] in child_ids:
                    child["alias"] = x["alias"]
        else:
            self.proto["system"]["get_sysinfo"]["alias"] = x["alias"]

    def set_relay_state(self, x, child_ids=[]):
        _LOGGER.debug("Setting relay state to %s", x["state"])

        if not child_ids and "children" in self.proto["system"]["get_sysinfo"]:
            for child in self.proto["system"]["get_sysinfo"]["children"]:
                child_ids.append(child["id"])

        _LOGGER.info("child_ids: %s", child_ids)
        if child_ids:
            for child in self.proto["system"]["get_sysinfo"]["children"]:
                if child["id"] in child_ids:
                    _LOGGER.info("Found %s, turning to %s", child, x["state"])
                    child["state"] = x["state"]
        else:
            self.proto["system"]["get_sysinfo"]["relay_state"] = x["state"]

    def set_led_off(self, x, *args):
        _LOGGER.debug("Setting led off to %s", x)
        self.proto["system"]["get_sysinfo"]["led_off"] = x["off"]

    def set_mac(self, x, *args):
        _LOGGER.debug("Setting mac to %s", x)
        self.proto["system"]["get_sysinfo"]["mac"] = x

    def set_hs220_brightness(self, x, *args):
        _LOGGER.debug("Setting brightness to %s", x)
        self.proto["system"]["get_sysinfo"]["brightness"] = x["brightness"]

    def transition_light_state(self, x, *args):
        _LOGGER.debug("Setting light state to %s", x)
        light_state = self.proto["smartlife.iot.smartbulb.lightingservice"][
            "get_light_state"
        ]
        # The required change depends on the light state,
        # exception being turning the bulb on and off

        if "on_off" in x:
            if x["on_off"] and not light_state["on_off"]:  # turning on
                new_state = light_state["dft_on_state"]
                new_state["on_off"] = 1
                self.proto["smartlife.iot.smartbulb.lightingservice"][
                    "get_light_state"
                ] = new_state
            elif not x["on_off"] and light_state["on_off"]:
                new_state = {"dft_on_state": light_state, "on_off": 0}

                self.proto["smartlife.iot.smartbulb.lightingservice"][
                    "get_light_state"
                ] = new_state

            return

        if not light_state["on_off"] and "on_off" not in x:
            light_state = light_state["dft_on_state"]

        _LOGGER.debug("Current state: %s", light_state)
        for key in x:
            light_state[key] = x[key]

    def light_state(self, x, *args):
        light_state = self.proto["smartlife.iot.smartbulb.lightingservice"][
            "get_light_state"
        ]
        # Our tests have light state off, so we simply return the dft_on_state when device is on.
        _LOGGER.info("reporting light state: %s", light_state)
        if light_state["on_off"]:
            return light_state["dft_on_state"]
        else:
            return light_state

    baseproto = {
        "system": {
            "set_relay_state": set_relay_state,
            "set_dev_alias": set_alias,
            "set_led_off": set_led_off,
            "get_dev_icon": {"icon": None, "hash": None},
            "set_mac_addr": set_mac,
            "get_sysinfo": None,
        },
        "emeter": {
            "get_realtime": None,
            "get_daystat": None,
            "get_monthstat": None,
            "erase_emeter_state": None,
        },
        "smartlife.iot.common.emeter": {
            "get_realtime": None,
            "get_daystat": None,
            "get_monthstat": None,
            "erase_emeter_state": None,
        },
        "smartlife.iot.smartbulb.lightingservice": {
            "get_light_state": light_state,
            "transition_light_state": transition_light_state,
        },
        "time": {
            "get_time": {
                "year": 2017,
                "month": 1,
                "mday": 2,
                "hour": 3,
                "min": 4,
                "sec": 5,
            },
            "get_timezone": {
                "zone_str": "test",
                "dst_offset": -1,
                "index": 12,
                "tz_str": "test2",
            },
            "set_timezone": None,
        },
        # HS220 brightness, different setter and getter
        "smartlife.iot.dimmer": {"set_brightness": set_hs220_brightness},
    }

    async def query(self, host, request, port=9999):
        proto = self.proto

        # collect child ids from context
        try:
            child_ids = request["context"]["child_ids"]
            request.pop("context", None)
        except KeyError:
            child_ids = []

        target = next(iter(request))
        if target not in proto.keys():
            return error(target, msg="target not found")

        cmd = next(iter(request[target]))
        if cmd not in proto[target].keys():
            return error(target, cmd, msg="command not found")

        params = request[target][cmd]
        _LOGGER.debug(
            "Going to execute {}.{} (params: {}).. ".format(target, cmd, params)
        )

        if callable(proto[target][cmd]):
            res = proto[target][cmd](self, params, child_ids)
            _LOGGER.debug("[callable] %s.%s: %s", target, cmd, res)
            # verify that change didn't break schema, requires refactoring..
            # TestSmartPlug.sysinfo_schema(self.proto["system"]["get_sysinfo"])
            return success(target, cmd, res)
        elif isinstance(proto[target][cmd], dict):
            res = proto[target][cmd]
            _LOGGER.debug("[static] %s.%s: %s", target, cmd, res)
            return success(target, cmd, res)
        else:
            raise NotImplementedError("target {} cmd {}".format(target, cmd))<|MERGE_RESOLUTION|>--- conflicted
+++ resolved
@@ -3,10 +3,6 @@
 
 from voluptuous import REMOVE_EXTRA, All, Any, Coerce, Invalid, Optional, Range, Schema
 
-<<<<<<< HEAD
-=======
-from .. import SmartDeviceException
->>>>>>> b5e585e1
 from ..protocol import TPLinkSmartHomeProtocol
 
 _LOGGER = logging.getLogger(__name__)
@@ -28,14 +24,14 @@
     if x in ["schedule", "none", "count_down"]:
         return x
 
-    raise Invalid("invalid mode {}".format(x))
+    raise Invalid(f"invalid mode {x}")
 
 
 def lb_dev_state(x):
     if x in ["normal"]:
         return x
 
-    raise Invalid("Invalid dev_state {}".format(x))
+    raise Invalid(f"Invalid dev_state {x}")
 
 
 TZ_SCHEMA = Schema(
@@ -413,9 +409,7 @@
             return error(target, cmd, msg="command not found")
 
         params = request[target][cmd]
-        _LOGGER.debug(
-            "Going to execute {}.{} (params: {}).. ".format(target, cmd, params)
-        )
+        _LOGGER.debug(f"Going to execute {target}.{cmd} (params: {params}).. ")
 
         if callable(proto[target][cmd]):
             res = proto[target][cmd](self, params, child_ids)
@@ -428,4 +422,4 @@
             _LOGGER.debug("[static] %s.%s: %s", target, cmd, res)
             return success(target, cmd, res)
         else:
-            raise NotImplementedError("target {} cmd {}".format(target, cmd))+            raise NotImplementedError(f"target {target} cmd {cmd}")